--- conflicted
+++ resolved
@@ -63,24 +63,10 @@
 Use "prepare_model.py" script to export, optimize and quantize the LLMs. You can also optimize or quantize an existing ONNX model by providing the path to the model directory.
 
 Check script usage
-<<<<<<< HEAD
-<<<<<<< HEAD
-<<<<<<< HEAD
-<<<<<<< HEAD
-<<<<<<< HEAD
+
 ```powershell
 cd %TRANSFORMERS_ROOT%\models\llm_onnx
 python prepare_model.py --help
-=======
->>>>>>> d78b7488 (Merge branch 'dev' into unified_public)
-=======
->>>>>>> f83a0188 (Merge pull request #94 from VitisAI/dev)
-=======
->>>>>>> 5be83bf9 (fix for https://github.com/onnx/onnx/issues/6267)
-=======
->>>>>>> b02f64fa (Merge branch 'VitisAI:main' into main_ci_add)
-=======
->>>>>>> c3014511
 
 ```python prepare_model.py --help```
 
